# DRAFT - Mares Puck Pro Driver for macOS

<<<<<<< HEAD
A native macOS application for communicating with the Mares Puck Pro dive computer via USB.

## ✅ **STATUS: FULLY WORKING** 

🎉 **Breakthrough Achieved!** This driver now successfully downloads real dive data from Mares Puck Pro devices without device reboots.

### Recent Success (July 2025):
- ✅ **Stable Communication**: Device no longer reboots during data download
- ✅ **Real Dive Data**: Successfully parsed actual dive: #68, 285.6min (4.7 hours), 7.1m depth
- ✅ **Complete Memory Scan**: Scanned entire dive memory without connection issues
- ✅ **Robust Protocol**: Implemented proper libdivecomputer-compatible memory read commands
=======
A native macOS application for communicating with the Mares Puck Pro dive computer. Working progress....
>>>>>>> d3783b0f

## Features

- 🌊 **Native macOS App** - Built with SwiftUI for modern macOS experience  
- 🔌 **USB Communication** - Connects via USB-to-serial interface (CP210x)
- 📊 **Real Dive Data Download** - Actually retrieves and parses dive logs from your Puck Pro
- 📈 **Dive Analysis** - View detailed dive profiles with depth/time samples
- 🛡️ **Stable Communication** - **CRITICAL FIX**: Single-transfer commands prevent device reboots
- 🔍 **Memory Streaming** - Efficiently scans entire dive computer memory to discover dives

## System Requirements

- macOS 10.15 (Catalina) or later
- Mares Puck Pro dive computer
- Official Mares USB interface cable (CP210x based)

## Installation

### Prerequisites

1. **Install CP210x Driver** (usually pre-installed on modern macOS):
   - The Silicon Labs CP210x USB-to-UART bridge driver
   - Download from [Silicon Labs](https://www.silabs.com/developer-tools/usb-to-uart-bridge-vcp-drivers) if needed

2. **Xcode or Swift Development Tools** (for building from source):
   - Xcode 15.0 or later
   - Swift 5.9 or later

### Building from Source

1. Clone the repository:
   ```bash
   git clone [repository-url]
   cd MaresPuckProDriver
   ```

2. Build and run:
   ```bash
   swift build
   swift run MaresPuckProDriverApp
   ```

   Or open `Package.swift` in Xcode and run the project.

## Usage

### Connecting Your Puck Pro

1. **Prepare the Device**:
   - Ensure your Puck Pro is on and in surface mode
   - The display should show "PC ready" or similar
   - Connect the official Mares USB cable

2. **Connect in the App**:
   - Launch the Mares Puck Pro Driver app
   - Click "Refresh Ports" to scan for devices
   - Select your device from the port list (usually contains "usbserial")
   - Click "Connect"

3. **Download Dive Data**:
   - Once connected, click "Download Dives"
   - The app will communicate with your Puck Pro and retrieve dive logs
   - View detailed dive information including profiles and statistics

### Troubleshooting Connection Issues

If the device reboots during connection:

1. **Check USB Cable**: Ensure you're using the official Mares interface cable
2. **Device Mode**: Verify the Puck Pro shows "PC ready"
3. **Driver Installation**: Confirm CP210x drivers are installed
4. **Port Selection**: Try different available serial ports

## Technical Details

This driver implements the Mares IconHD protocol based on analysis of the libdivecomputer project. Key technical aspects:

- **Protocol**: Uses Mares IconHD command structure with XOR encoding  
- **Communication**: 115200 baud, 8E1, with **CRITICAL** RTS/DTR control
- **Memory Reading**: Single-transfer commands matching libdivecomputer implementation
- **Safety**: **BREAKTHROUGH FIX** - Prevents device reboots through proper command structure
- **Framework**: Built with ORSSerialPort for reliable serial communication

### Protocol Structure  

**Commands** use the format: `[CMD, CMD^0xA5, data...]`
**Responses** follow: `[0xAA, ...data..., 0xEA]`

Examples:
- **Version command**: `[0xC2, 0x67]`
- **Memory read**: `[0xE7, 0x42, address_4bytes, length_4bytes]` *(single transfer)*

### Critical Fix: Memory Read Commands

**❌ Old (caused reboots):**
```swift
port.send([0xE7, 0x42])              // Send command
port.send([address_bytes...])        // Send data separately  
```

**✅ New (libdivecomputer pattern):**
```swift  
port.send([0xE7, 0x42, address_bytes...])  // Single atomic transfer
```

This matches `mares_iconhd_transfer()` from libdivecomputer that sends complete command+data as one transfer.

## Development

### Project Structure

```
MaresPuckProDriver/
├── Sources/
│   ├── MaresPuckProDriver/           # Core library
│   │   ├── Protocol/                 # Mares protocol implementation
│   │   ├── Models/                   # Data models
│   │   └── UI/                       # SwiftUI views
│   └── MaresPuckProDriverApp/        # macOS app target
├── Tests/                            # Unit tests
└── Package.swift                     # Swift Package configuration
```

### Key Components

- **MaresProtocol**: Low-level protocol implementation
- **MaresCommunicator**: High-level communication manager
- **ContentView**: Main application interface
- **DiveData**: Data model for dive information

### Contributing

1. Fork the repository
2. Create a feature branch
3. Make your changes with tests
4. Submit a pull request

### Testing

Run tests with:
```bash
swift test
```

## Acknowledgments

This project is based on research from:
- [libdivecomputer](https://github.com/libdivecomputer/libdivecomputer) - Open source dive computer library
- [ORSSerialPort](https://github.com/armadsen/ORSSerialPort) - Excellent macOS serial communication library
- The diving community's reverse engineering efforts

## License

This project is licensed under the MIT License - see the LICENSE file for details.

## Disclaimer

This software is not affiliated with or endorsed by Mares. Use at your own risk. Always verify dive data accuracy with your dive computer's display and logs.

## Support

For issues, questions, or contributions, please open an issue on GitHub.<|MERGE_RESOLUTION|>--- conflicted
+++ resolved
@@ -1,6 +1,5 @@
 # DRAFT - Mares Puck Pro Driver for macOS
 
-<<<<<<< HEAD
 A native macOS application for communicating with the Mares Puck Pro dive computer via USB.
 
 ## ✅ **STATUS: FULLY WORKING** 
@@ -12,9 +11,6 @@
 - ✅ **Real Dive Data**: Successfully parsed actual dive: #68, 285.6min (4.7 hours), 7.1m depth
 - ✅ **Complete Memory Scan**: Scanned entire dive memory without connection issues
 - ✅ **Robust Protocol**: Implemented proper libdivecomputer-compatible memory read commands
-=======
-A native macOS application for communicating with the Mares Puck Pro dive computer. Working progress....
->>>>>>> d3783b0f
 
 ## Features
 
